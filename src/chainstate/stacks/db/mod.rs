--- conflicted
+++ resolved
@@ -418,13 +418,10 @@
         burn_header_hash TEXT NOT NULL,              -- burn header hash corresponding to the consensus hash (NOT guaranteed to be unique, since we can have 2+ blocks per burn block if there's a PoX fork)
         burn_header_height INT NOT NULL,             -- height of the burnchain block header that generated this consensus hash
         burn_header_timestamp INT NOT NULL,          -- timestamp from burnchain block header that generated this consensus hash
-<<<<<<< HEAD
         total_liquid_ustx TEXT NOT NULL,             -- string representation of the u128 that encodes the total number of liquid uSTX (i.e. that exist and aren't locked in the .lockup contract)
-=======
         parent_block_id TEXT NOT NULL,        -- NOTE: this is the parent index_block_hash
 
         cost TEXT NOT NULL,
->>>>>>> 9a38e87a
 
         PRIMARY KEY(consensus_hash,block_hash)
     );
@@ -1017,7 +1014,6 @@
    
     /// Append a Stacks block to an existing Stacks block, and grant the miner the block reward.
     /// Return the new Stacks header info.
-<<<<<<< HEAD
     pub fn advance_tip<'a>(headers_tx: &mut StacksDBTx<'a>, 
                            parent_tip: &StacksBlockHeader, 
                            parent_consensus_hash: &ConsensusHash,
@@ -1029,21 +1025,8 @@
                            microblock_tail_opt: Option<StacksMicroblockHeader>,
                            block_reward: &MinerPaymentSchedule,
                            user_burns: &Vec<StagingUserBurnSupport>,
-                           total_liquid_ustx: u128) -> Result<StacksHeaderInfo, Error>
-=======
-    pub fn advance_tip(headers_tx: &mut StacksDBTx, 
-                       parent_tip: &StacksBlockHeader, 
-                       parent_consensus_hash: &ConsensusHash,
-                       new_tip: &StacksBlockHeader, 
-                       new_consensus_hash: &ConsensusHash, 
-                       new_burn_header_hash: &BurnchainHeaderHash,
-                       new_burnchain_height: u32,
-                       new_burnchain_timestamp: u64,
-                       microblock_tail_opt: Option<StacksMicroblockHeader>,
-                       block_reward: &MinerPaymentSchedule,
-                       user_burns: &Vec<StagingUserBurnSupport>,
-                       anchor_block_cost: &ExecutionCost) -> Result<StacksHeaderInfo, Error>
->>>>>>> 9a38e87a
+                           total_liquid_ustx: u128,
+                           anchor_block_cost: &ExecutionCost) -> Result<StacksHeaderInfo, Error>
     {
         if new_tip.parent_block != FIRST_STACKS_BLOCK_HASH {
             // not the first-ever block, so linkage must occur
