--- conflicted
+++ resolved
@@ -139,8 +139,7 @@
             &header.version, &total_burn_str, &total_work_str, &header.proof, &header.parent_block, &header.parent_microblock, &header.parent_microblock_sequence,
             &header.tx_merkle_root, &header.state_index_root, &header.microblock_pubkey_hash,
             &block_hash, &index_block_hash, &consensus_hash, &burn_header_hash, &(burn_header_height as i64),
-<<<<<<< HEAD
-            &(burn_header_timestamp as i64), &total_liquid_stx_str, &(block_height as i64), &index_root];
+            &(burn_header_timestamp as i64), &total_liquid_stx_str, &(block_height as i64), &index_root, anchored_block_cost, parent_id];
 
         tx.execute("INSERT INTO block_headers \
                     (version, \
@@ -161,34 +160,10 @@
                     burn_header_timestamp, \
                     total_liquid_ustx, \
                     block_height, \
-                    index_root) \
-                    VALUES (?1, ?2, ?3, ?4, ?5, ?6, ?7, ?8, ?9, ?10, ?11, ?12, ?13, ?14, ?15, ?16, ?17, ?18, ?19)", args)
-=======
-            &(burn_header_timestamp as i64), &(block_height as i64), &index_root, anchored_block_cost, parent_id];
-
-        tx.execute("INSERT INTO block_headers
-                    (version,
-                    total_burn,
-                    total_work,
-                    proof,
-                    parent_block,
-                    parent_microblock,
-                    parent_microblock_sequence,
-                    tx_merkle_root,
-                    state_index_root,
-                    microblock_pubkey_hash,
-                    block_hash,
-                    index_block_hash,
-                    consensus_hash,
-                    burn_header_hash,
-                    burn_header_height,
-                    burn_header_timestamp,
-                    block_height,
                     index_root,
                     cost,
-                    parent_block_id)
-                    VALUES (?1, ?2, ?3, ?4, ?5, ?6, ?7, ?8, ?9, ?10, ?11, ?12, ?13, ?14, ?15, ?16, ?17, ?18, ?19, ?20)", args)
->>>>>>> 9a38e87a
+                    parent_block_id) \
+                    VALUES (?1, ?2, ?3, ?4, ?5, ?6, ?7, ?8, ?9, ?10, ?11, ?12, ?13, ?14, ?15, ?16, ?17, ?18, ?19, ?20, ?21)", args)
             .map_err(|e| Error::DBError(db_error::SqliteError(e)))?;
 
         Ok(())
