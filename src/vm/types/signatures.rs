--- conflicted
+++ resolved
@@ -5,14 +5,9 @@
 use std::collections::{BTreeMap, HashMap};
 
 use address::c32;
-<<<<<<< HEAD
 use vm::costs::cost_functions;
-use vm::types::{Value, MAX_VALUE_SIZE, QualifiedContractIdentifier, StandardPrincipalData};
-use vm::representations::{SymbolicExpression, SymbolicExpressionType, ClarityName, ContractName};
-=======
 use vm::types::{Value, MAX_VALUE_SIZE, QualifiedContractIdentifier, StandardPrincipalData, TraitIdentifier};
 use vm::representations::{SymbolicExpression, SymbolicExpressionType, ClarityName, ContractName, TraitDefinition};
->>>>>>> 6a574774
 use vm::errors::{RuntimeErrorType, CheckErrors, IncomparableError, Error as VMError};
 use util::hash;
 
@@ -641,11 +636,7 @@
         Ok(TypeSignature::new_option(inner_type))
     }
 
-<<<<<<< HEAD
-    fn parse_response_type_repr<A: CostTracker>(type_args: &[SymbolicExpression], accounting: &mut A) -> Result<TypeSignature> {
-=======
-    pub fn parse_response_type_repr(type_args: &[SymbolicExpression]) -> Result<TypeSignature> {
->>>>>>> 6a574774
+    pub fn parse_response_type_repr<A: CostTracker>(type_args: &[SymbolicExpression], accounting: &mut A) -> Result<TypeSignature> {
         if type_args.len() != 2 {
             return Err(CheckErrors::InvalidTypeDescription)
         }
