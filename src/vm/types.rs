--- conflicted
+++ resolved
@@ -874,19 +874,11 @@
                 } else {
                     false
                 }
-<<<<<<< HEAD
             },
             (TypeSignature::Atom(ref x_atomic_type), TypeSignature::Atom(ref my_atomic_type)) => {
                 my_atomic_type.admits(x_atomic_type)
             },
             _ => false
-=======
-            } else {
-                false
-            }
-        } else {
-            self.list_dimensions.is_none() && self.atomic_type.admits(&x_type.atomic_type)
->>>>>>> b6f6b996
         }
     }
 
