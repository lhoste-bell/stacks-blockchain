--- conflicted
+++ resolved
@@ -18,19 +18,7 @@
 - [Contributing](#contributing)
 - [Community](#community)
 
-<<<<<<< HEAD
-**Developers**
-
-You can try out Blockstack Core in a local sandbox using our [integration test framework](https://github.com/blockstack/blockstack-core/tree/rc-0.14.1/integration_tests).
-
-The stable branch is `master`.
-
-The next stable branch is `rc-0.14.1b`.
-
-Hotfixes are individual branches that begin with `hotfix-`.
-=======
 ## Quick Start
->>>>>>> 67b21c4d
 
 The fastest way to get started with Blockstack is with pip.
 
