--- conflicted
+++ resolved
@@ -547,10 +547,7 @@
     mut sync_comms: PoxSyncWatchdogComms,
     attachments_rx: Receiver<HashSet<AttachmentInstance>>,
     unconfirmed_txs: Arc<Mutex<UnconfirmedTxMap>>,
-<<<<<<< HEAD
-=======
     event_observer: EventDispatcher,
->>>>>>> ea7a08b7
     should_keep_running: Arc<AtomicBool>,
 ) -> Result<JoinHandle<()>, NetError> {
     let burn_db_path = config.get_burn_db_file_path();
@@ -1202,10 +1199,7 @@
             sync_comms,
             attachments_rx,
             shared_unconfirmed_txs,
-<<<<<<< HEAD
-=======
             event_dispatcher,
->>>>>>> ea7a08b7
             should_keep_running,
         )
         .expect("Failed to initialize mine/relay thread");
